--- conflicted
+++ resolved
@@ -11,11 +11,8 @@
 pub mod util;
 use std::fmt::Debug;
 use std::mem::size_of;
-<<<<<<< HEAD
 use std::num::TryFromIntError;
-=======
 use std::sync::LazyLock;
->>>>>>> fcd40033
 
 use bytes::{
     Buf,
