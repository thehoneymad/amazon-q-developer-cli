--- conflicted
+++ resolved
@@ -8,14 +8,10 @@
 mod parse;
 mod parser;
 mod prompt;
-<<<<<<< HEAD
-mod summarization_state;
-mod tool_manager;
-=======
 mod shared_writer;
 mod skim_integration;
 mod token_counter;
->>>>>>> 86a4ccae
+mod tool_manager;
 mod tools;
 mod util;
 
@@ -169,11 +165,8 @@
     trace,
     warn,
 };
-<<<<<<< HEAD
 use unicode_width::UnicodeWidthStr;
-=======
 use util::animate_output;
->>>>>>> 86a4ccae
 use uuid::Uuid;
 use winnow::Partial;
 use winnow::stream::Offset;
@@ -186,27 +179,6 @@
 use crate::util::spinner::play_notification_bell;
 
 const WELCOME_TEXT: &str = color_print::cstr! {"
-
-<<<<<<< HEAD
-<em>Hi, I'm <magenta,em>Amazon Q</magenta,em>. Ask me anything.</em>
-
-<cyan!>Things to try</cyan!>
-• Fix the build failures in this project.
-• List my s3 buckets in us-west-2.
-• Write unit tests for my application.
-• Help me understand my git status.
-
-<em>/tools</em>        <black!>View and manage tools and permissions</black!>
-<em>/issue</em>        <black!>Report an issue or make a feature request</black!>
-<em>/profile</em>      <black!>(Beta) Manage profiles for the chat session</black!>
-<em>/prompts</em>      <black!>View and retrieve a list of reusable prompts</black!>
-<em>/context</em>      <black!>(Beta) Manage context files for a profile</black!>
-<em>/compact</em>      <black!>Summarize the conversation to free up context space</black!>
-<em>/help</em>         <black!>Show the help dialogue</black!>
-<em>/quit</em>         <black!>Quit the application</black!>
-
-<cyan!>Use Ctrl(^) + j to provide multi-line prompts.</cyan!>
-=======
 <em>Welcome to </em>
 <cyan!>
  █████╗ ███╗   ███╗ █████╗ ███████╗ ██████╗ ███╗   ██╗     ██████╗ 
@@ -217,7 +189,6 @@
 ╚═╝  ╚═╝╚═╝     ╚═╝╚═╝  ╚═╝╚══════╝ ╚═════╝ ╚═╝  ╚═══╝     ╚══▀▀═╝ 
 </cyan!>                                                        
 "};
->>>>>>> 86a4ccae
 
 const SMALL_SCREEN_WECLOME_TEXT: &str = color_print::cstr! {"
 <em>Welcome to <cyan!>Amazon Q</cyan!>!</em>
@@ -274,15 +245,12 @@
   <em>create</em>      <black!>Create a new profile</black!>
   <em>delete</em>      <black!>Delete a profile</black!>
   <em>rename</em>      <black!>Rename a profile</black!>
-<<<<<<< HEAD
 <em>/prompts</em>      <black!>View and retrieve prompts</black!>
   <em>help</em>        <black!>Show prompts help</black!>
   <em>list</em>        <black!>List or search available prompts</black!>
   <em>get</em>         <black!>Retrieve and send a prompt</black!>
 <em>/context</em>      <black!>Manage context files for the chat session</black!>
-=======
 <em>/context</em>      <black!>Manage context files and hooks for the chat session</black!>
->>>>>>> 86a4ccae
   <em>help</em>        <black!>Show context help</black!>
   <em>show</em>        <black!>Display current context rules configuration [--expand]</black!>
   <em>add</em>         <black!>Add file(s) to context [--global] [--force]</black!>
@@ -487,13 +455,8 @@
     tool_manager: ToolManager,
     /// Any failed requests that could be useful for error report/debugging
     failed_request_ids: Vec<String>,
-<<<<<<< HEAD
     /// Pending prompts to be sent
     pending_prompts: VecDeque<Prompt>,
-    /// Track the current summarization state if we're in the middle of a /compact operation
-    summarization_state: Option<SummarizationState>,
-=======
->>>>>>> 86a4ccae
 }
 
 impl ChatContext {
@@ -514,11 +477,7 @@
         tool_permissions: ToolPermissions,
     ) -> Result<Self> {
         let ctx_clone = Arc::clone(&ctx);
-<<<<<<< HEAD
-        let conversation_state = ConversationState::new(ctx_clone, tool_config, profile).await;
-=======
         let output_clone = output.clone();
->>>>>>> 86a4ccae
         Ok(Self {
             ctx,
             settings,
@@ -531,20 +490,12 @@
             terminal_width_provider,
             spinner: None,
             tool_permissions,
-<<<<<<< HEAD
-            conversation_state,
-=======
             conversation_state: ConversationState::new(ctx_clone, tool_config, profile, Some(output_clone)).await,
->>>>>>> 86a4ccae
             tool_use_telemetry_events: HashMap::new(),
             tool_use_status: ToolUseStatus::Idle,
             tool_manager,
             failed_request_ids: Vec::new(),
-<<<<<<< HEAD
             pending_prompts: VecDeque::new(),
-            summarization_state: None,
-=======
->>>>>>> 86a4ccae
         })
     }
 }
@@ -1253,41 +1204,6 @@
             )?;
         }
 
-<<<<<<< HEAD
-        // Require two consecutive sigint's to exit.
-        let mut ctrl_c = false;
-        let user_input = loop {
-            let all_tools_trusted = self.conversation_state.tools.values().flatten().all(|t| match t {
-                FigTool::ToolSpecification(t) => self.tool_permissions.is_trusted(&t.name),
-            });
-
-            // Generate prompt based on active context profile and trusted tools
-            let prompt = prompt::generate_prompt(self.conversation_state.current_profile(), all_tools_trusted);
-
-            match (self.input_source.read_line(Some(&prompt))?, ctrl_c) {
-                (Some(line), _) => {
-                    // Handle empty line case - reprompt the user
-                    if line.trim().is_empty() {
-                        continue;
-                    }
-                    break line;
-                },
-                (None, false) => {
-                    if !self.pending_prompts.is_empty() {
-                        self.pending_prompts.clear();
-                    }
-                    execute!(
-                        self.output,
-                        style::Print(format!(
-                            "\n(To exit, press Ctrl+C or Ctrl+D again or type {})\n\n",
-                            "/quit".green()
-                        ))
-                    )?;
-                    ctrl_c = true;
-                },
-                (None, true) => return Ok(ChatState::Exit),
-            }
-=======
         // Do this here so that the skim integration sees an updated view of the context *during the current
         // q session*. (e.g., if I add files to context, that won't show up for skim for the current
         // q session unless we do this in prompt_user... unless you can find a better way)
@@ -1299,7 +1215,6 @@
         let user_input = match self.read_user_input(&self.generate_tool_trust_prompt(), false) {
             Some(input) => input,
             None => return Ok(ChatState::Exit),
->>>>>>> 86a4ccae
         };
 
         self.conversation_state.append_user_transcript(&user_input);
@@ -2174,7 +2089,8 @@
                 let existing_tools: HashSet<&String> = self
                     .conversation_state
                     .tools
-                    .iter()
+                    .values()
+                    .flatten()
                     .map(|FigTool::ToolSpecification(spec)| &spec.name)
                     .collect();
 
@@ -2261,24 +2177,9 @@
                         self.conversation_state.tools.values().flatten().for_each(
                             |FigTool::ToolSpecification(spec)| {
                                 self.tool_permissions.trust_tool(spec.name.as_str());
-<<<<<<< HEAD
                             },
                         );
-                        queue!(
-                            self.output,
-                            style::SetForegroundColor(Color::Green),
-                            style::Print("\nAll tools are now trusted. I will "),
-                            style::SetAttribute(Attribute::Bold),
-                            style::Print("not"),
-                            style::SetAttribute(Attribute::Reset),
-                            style::SetForegroundColor(Color::Green),
-                            style::Print(" ask for confirmation before running any tools."),
-                            style::SetForegroundColor(Color::Reset),
-                        )?;
-=======
-                            });
                         queue!(self.output, style::Print(TRUST_ALL_TEXT),)?;
->>>>>>> 86a4ccae
                     },
                     Some(ToolsSubcommand::Reset) => {
                         self.tool_permissions.reset();
@@ -2330,7 +2231,6 @@
                             .max()
                             .unwrap_or(0);
 
-<<<<<<< HEAD
                         queue!(
                             self.output,
                             style::Print("\n"),
@@ -2343,38 +2243,8 @@
                             style::SetAttribute(Attribute::Reset),
                             style::Print("\n"),
                             style::Print("▔".repeat(terminal_width)),
-=======
-                        let tool_permissions: Vec<String> = self
-                            .conversation_state
-                            .tools
-                            .iter()
-                            .map(|FigTool::ToolSpecification(spec)| {
-                                let width = longest - spec.name.len() + 10;
-                                format!(
-                                    "- {}{:>width$}{}",
-                                    spec.name,
-                                    "",
-                                    self.tool_permissions.display_label(&spec.name),
-                                    width = width
-                                )
-                            })
-                            .collect();
-
-                        queue!(
-                            self.output,
-                            style::Print("\nTrusted tools can be run without confirmation\n"),
-                            style::Print(format!("\n{}\n", tool_permissions.join("\n"))),
-                            style::SetForegroundColor(Color::DarkGrey),
-                            style::Print(format!("\n{}\n", "* Default settings")),
-                            style::Print("\n💡 Use "),
-                            style::SetForegroundColor(Color::Green),
-                            style::Print("/tools help"),
-                            style::SetForegroundColor(Color::Reset),
-                            style::SetForegroundColor(Color::DarkGrey),
-                            style::Print(" to edit permissions."),
-                            style::SetForegroundColor(Color::Reset),
->>>>>>> 86a4ccae
                         )?;
+
                         self.conversation_state.tools.iter().for_each(|(origin, tools)| {
                             let to_display =
                                 tools
@@ -2402,6 +2272,20 @@
                                 style::Print("\n")
                             );
                         });
+
+                        queue!(
+                            self.output,
+                            style::Print("\nTrusted tools can be run without confirmation\n"),
+                            style::SetForegroundColor(Color::DarkGrey),
+                            style::Print(format!("\n{}\n", "* Default settings")),
+                            style::Print("\n💡 Use "),
+                            style::SetForegroundColor(Color::Green),
+                            style::Print("/tools help"),
+                            style::SetForegroundColor(Color::Reset),
+                            style::SetForegroundColor(Color::DarkGrey),
+                            style::Print(" to edit permissions."),
+                            style::SetForegroundColor(Color::Reset),
+                        )?;
                     },
                 };
 
@@ -2415,7 +2299,6 @@
                     skip_printing_tools: true,
                 }
             },
-<<<<<<< HEAD
             Command::Prompts { subcommand } => {
                 match subcommand {
                     Some(PromptsSubcommand::Help) => {
@@ -2610,7 +2493,12 @@
                     },
                 }
                 execute!(self.output, style::Print("\n"))?;
-=======
+                ChatState::PromptUser {
+                    tool_uses: Some(tool_uses),
+                    pending_tool_index,
+                    skip_printing_tools: true,
+                }
+            },
             Command::Usage => {
                 let state = self.conversation_state.backend_conversation_state(true, true).await;
                 let data = state.calculate_conversation_size();
@@ -2726,7 +2614,6 @@
                     style::SetForegroundColor(Color::Reset),
                 )?;
 
->>>>>>> 86a4ccae
                 ChatState::PromptUser {
                     tool_uses: Some(tool_uses),
                     pending_tool_index,
@@ -3130,7 +3017,7 @@
                 },
                 Err(err) => {
                     tool_telemetry.is_valid = Some(false);
-                    tool_results.push(err);
+                    tool_results.push(err.into());
                 },
             }
             self.tool_use_telemetry_events.insert(tool_use_id, tool_telemetry);
@@ -3214,11 +3101,13 @@
 
         queue!(
             self.output,
-<<<<<<< HEAD
-            style::SetForegroundColor(Color::Green),
-            style::Print(format!("[Tool Request{}] ", if trusted { " - Trusted" } else { "" })),
-            style::SetForegroundColor(Color::Cyan),
-            style::Print(tool_use.tool.display_name()),
+            style::SetForegroundColor(Color::Magenta),
+            style::Print(format!(
+                "🛠️  Using tool: {} {}",
+                tool_use.tool.display_name(),
+                if trusted { "(trusted)".dark_green() } else { "".reset() }
+            )),
+            style::SetForegroundColor(Color::Reset)
         )?;
         if let Tool::Custom(ref tool) = tool_use.tool {
             queue!(
@@ -3230,22 +3119,7 @@
                 style::Print(tool.client.get_server_name()),
             )?;
         }
-        queue!(
-            self.output,
-            style::SetForegroundColor(Color::DarkGrey),
-            style::Print(format!("\n{}\n", "▔".repeat(terminal_width))),
-            style::SetForegroundColor(Color::Reset),
-=======
-            style::SetForegroundColor(Color::Magenta),
-            style::Print(format!(
-                "🛠️  Using tool: {} {}\n",
-                tool_use.tool.display_name(),
-                if trusted { "(trusted)".dark_green() } else { "".reset() }
-            )),
-            style::SetForegroundColor(Color::Reset)
->>>>>>> 86a4ccae
-        )?;
-        queue!(self.output, style::Print(CONTINUATION_LINE))?;
+        queue!(self.output, style::Print("\n"), style::Print(CONTINUATION_LINE))?;
         queue!(self.output, style::Print("\n"))?;
         queue!(self.output, style::Print(TOOL_BULLET))?;
 
@@ -3314,7 +3188,7 @@
     }
 
     fn all_tools_trusted(&self) -> bool {
-        self.conversation_state.tools.iter().all(|t| match t {
+        self.conversation_state.tools.values().flatten().all(|t| match t {
             FigTool::ToolSpecification(t) => self.tool_permissions.is_trusted(&t.name),
         })
     }
@@ -3461,14 +3335,11 @@
     StreamingClient::mock(mock)
 }
 
-<<<<<<< HEAD
-=======
 /// Returns all tools supported by Q chat.
 pub fn load_tools() -> Result<HashMap<String, ToolSpec>> {
     Ok(serde_json::from_str(include_str!("tools/tool_index.json"))?)
 }
 
->>>>>>> 86a4ccae
 #[cfg(test)]
 mod tests {
     use super::*;
