use std::collections::{
    HashMap,
    VecDeque,
};
use std::sync::Arc;

use fig_api_client::model::{
    AssistantResponseMessage,
    ChatMessage,
    ConversationState as FigConversationState,
    Tool,
    ToolInputSchema,
    ToolResult,
    ToolResultContentBlock,
    ToolSpecification,
    ToolUse,
    UserInputMessage,
    UserInputMessageContext,
};
use fig_os_shim::Context;
<<<<<<< HEAD
use fig_util::Shell;
use mcp_client::Prompt;
=======
>>>>>>> 86a4ccae
use rand::distr::{
    Alphanumeric,
    SampleString,
};
use tracing::{
    debug,
    error,
    info,
    warn,
};

use super::consts::{
    MAX_CHARS,
    MAX_CONVERSATION_STATE_HISTORY_LEN,
};
use super::context::ContextManager;
use super::hooks::Hook;
use super::message::{
    AssistantMessage,
    ToolUseResult,
    ToolUseResultBlock,
    UserMessage,
    UserMessageContent,
    build_env_state,
};
use super::shared_writer::SharedWriter;
use super::token_counter::{
    CharCount,
    CharCounter,
};
use super::tools::{
    QueuedTool,
    ToolOrigin,
    ToolSpec,
};
use crate::cli::chat::hooks::HookTrigger;
use crate::cli::chat::tools::{
    InputSchema,
    serde_value_to_document,
};
/// Tracks state related to an ongoing conversation.
#[derive(Debug, Clone)]
pub struct ConversationState {
    /// Randomly generated on creation.
    conversation_id: String,
    /// The next user message to be sent as part of the conversation. Required to be [Some] before
    /// calling [Self::as_sendable_conversation_state].
    next_message: Option<UserMessage>,
    history: VecDeque<(UserMessage, AssistantMessage)>,
    /// The range in the history sendable to the backend (start inclusive, end exclusive).
    valid_history_range: (usize, usize),
    /// Similar to history in that stores user and assistant responses, except that it is not used
    /// in message requests. Instead, the responses are expected to be in human-readable format,
    /// e.g user messages prefixed with '> '. Should also be used to store errors posted in the
    /// chat.
    pub transcript: VecDeque<String>,
    pub tools: HashMap<ToolOrigin, Vec<Tool>>,
    /// Context manager for handling sticky context files
    pub context_manager: Option<ContextManager>,
    /// Cached value representing the length of the user context message.
    context_message_length: Option<usize>,
    /// Stores the latest conversation summary created by /compact
    latest_summary: Option<String>,
    updates: Option<SharedWriter>,
}

impl ConversationState {
    pub async fn new(
        ctx: Arc<Context>,
        tool_config: HashMap<String, ToolSpec>,
        profile: Option<String>,
        updates: Option<SharedWriter>,
    ) -> Self {
        let conversation_id = Alphanumeric.sample_string(&mut rand::rng(), 9);
        info!(?conversation_id, "Generated new conversation id");

        // Initialize context manager
        let context_manager = match ContextManager::new(ctx).await {
            Ok(mut manager) => {
                // Switch to specified profile if provided
                if let Some(profile_name) = profile {
                    if let Err(e) = manager.switch_profile(&profile_name).await {
                        warn!("Failed to switch to profile {}: {}", profile_name, e);
                    }
                }
                Some(manager)
            },
            Err(e) => {
                warn!("Failed to initialize context manager: {}", e);
                None
            },
        };

        Self {
            conversation_id,
            next_message: None,
            history: VecDeque::new(),
            valid_history_range: Default::default(),
            transcript: VecDeque::with_capacity(MAX_CONVERSATION_STATE_HISTORY_LEN),
            tools: tool_config
                .into_values()
                .fold(HashMap::<ToolOrigin, Vec<Tool>>::new(), |mut acc, v| {
                    let tool = Tool::ToolSpecification(ToolSpecification {
                        name: v.name,
                        description: v.description,
                        input_schema: v.input_schema.into(),
                    });
                    acc.entry(v.tool_origin)
                        .and_modify(|tools| tools.push(tool.clone()))
                        .or_insert(vec![tool]);
                    acc
                }),
            context_manager,
            context_message_length: None,
            latest_summary: None,
            updates,
        }
    }

    pub fn history(&self) -> &VecDeque<(UserMessage, AssistantMessage)> {
        &self.history
    }

    /// Clears the conversation history and optionally the summary.
    pub fn clear(&mut self, preserve_summary: bool) {
        self.next_message = None;
        self.history.clear();
        if !preserve_summary {
            self.latest_summary = None;
        }
    }

<<<<<<< HEAD
    pub fn append_prompts(&mut self, mut prompts: VecDeque<Prompt>) {
        while let Some(prompt) = prompts.pop_front() {
            let Prompt { role, content } = prompt;
            match role {
                mcp_client::Role::User => {
                    let user_msg = UserInputMessage {
                        content: content.into(),
                        user_input_message_context: Some(UserInputMessageContext {
                            shell_state: Some(build_shell_state()),
                            env_state: Some(build_env_state()),
                            tool_results: None,
                            tools: if self.tools.is_empty() {
                                None
                            } else {
                                Some(self.tools.values().flatten().cloned().collect::<Vec<Tool>>())
                            },
                            ..Default::default()
                        }),
                        user_intent: None,
                    };
                    self.history.push_back(ChatMessage::UserInputMessage(user_msg));
                },
                mcp_client::Role::Assistant => {
                    let assistant_msg = AssistantResponseMessage {
                        message_id: None,
                        tool_uses: None,
                        content: content.into(),
                    };
                    self.push_assistant_message(assistant_msg);
                },
            }
        }
    }

    pub async fn append_new_user_message(&mut self, input: String) {
=======
    pub fn next_user_message(&self) -> Option<&UserMessage> {
        self.next_message.as_ref()
    }

    pub fn reset_next_user_message(&mut self) {
        self.next_message = None;
    }

    pub async fn set_next_user_message(&mut self, input: String) {
>>>>>>> 86a4ccae
        debug_assert!(self.next_message.is_none(), "next_message should not exist");
        if let Some(next_message) = self.next_message.as_ref() {
            warn!(?next_message, "next_message should not exist");
        }

        let input = if input.is_empty() {
            warn!("input must not be empty when adding new messages");
            "Empty prompt".to_string()
        } else {
            input
        };

<<<<<<< HEAD
        let msg = UserInputMessage {
            content: input,
            user_input_message_context: Some(UserInputMessageContext {
                shell_state: Some(build_shell_state()),
                env_state: Some(build_env_state()),
                tool_results: None,
                tools: if self.tools.is_empty() {
                    None
                } else {
                    Some(self.tools.values().flatten().cloned().collect::<Vec<Tool>>())
                },
                ..Default::default()
            }),
            user_intent: None,
        };
=======
        let msg = UserMessage::new_prompt(input);
>>>>>>> 86a4ccae
        self.next_message = Some(msg);
    }

    /// Sets the response message according to the currently set [Self::next_message].
    pub fn push_assistant_message(&mut self, message: AssistantMessage) {
        debug_assert!(self.next_message.is_some(), "next_message should exist");
        let next_user_message = self.next_message.take().expect("next user message should exist");

        self.append_assistant_transcript(&message);
        self.history.push_back((next_user_message, message));
    }

    /// Returns the conversation id.
    pub fn conversation_id(&self) -> &str {
        self.conversation_id.as_ref()
    }

    /// Returns the message id associated with the last assistant message, if present.
    ///
    /// This is equivalent to `utterance_id` in the Q API.
    pub fn message_id(&self) -> Option<&str> {
        self.history.back().and_then(|(_, msg)| msg.message_id())
    }

    /// Updates the history so that, when non-empty, the following invariants are in place:
    /// 1. The history length is `<= MAX_CONVERSATION_STATE_HISTORY_LEN`. Oldest messages are
    ///    dropped.
    /// 2. The first message is from the user, and does not contain tool results. Oldest messages
    ///    are dropped.
    /// 3. If the last message from the assistant contains tool results, and a next user message is
    ///    set without tool results, then the user message will have "cancelled" tool results.
    pub fn enforce_conversation_invariants(&mut self) {
        // First set the valid range as the entire history - this will be truncated as necessary
        // later below.
        self.valid_history_range = (0, self.history.len());

        // Trim the conversation history by finding the second oldest message from the user without
        // tool results - this will be the new oldest message in the history.
        //
        // Note that we reserve extra slots for [ConversationState::context_messages].
        if (self.history.len() * 2) > MAX_CONVERSATION_STATE_HISTORY_LEN - 6 {
            match self
                .history
                .iter()
                .enumerate()
                .skip(1)
                .find(|(_, (m, _))| -> bool { !m.has_tool_use_results() })
                .map(|v| v.0)
            {
                Some(i) => {
                    debug!("removing the first {i} user/assistant response pairs in the history");
                    self.valid_history_range.0 = i;
                },
                None => {
                    debug!("no valid starting user message found in the history, clearing");
                    self.valid_history_range = (0, 0);
                    // Edge case: if the next message contains tool results, then we have to just
                    // abandon them.
                    if self.next_message.as_ref().is_some_and(|m| m.has_tool_use_results()) {
                        debug!("abandoning tool results");
                        self.next_message = Some(UserMessage::new_prompt(
                            "The conversation history has overflowed, clearing state".to_string(),
                        ));
                    }
                },
            }
        }

<<<<<<< HEAD
        if let Some(ChatMessage::UserInputMessage(msg)) = self.history.iter().last() {
            debug!(?msg, "last message in history is from the user, dropping");
            self.history.pop_back();
        }

        // If the last message from the assistant contains tool uses, we need to ensure that the
        // next user message contains tool results.
        match (self.history.iter().last(), &mut self.next_message) {
            (
                Some(ChatMessage::AssistantResponseMessage(AssistantResponseMessage {
                    tool_uses: Some(tool_uses),
                    ..
                })),
                Some(msg),
            ) if !tool_uses.is_empty() => match msg.user_input_message_context.as_mut() {
                Some(ctx) => {
                    if ctx.tool_results.as_ref().is_none_or(|r| r.is_empty()) {
                        ctx.tool_results = Some(
                            tool_uses
                                .iter()
                                .map(|tool_use| ToolResult {
                                    tool_use_id: tool_use.tool_use_id.clone(),
                                    content: vec![ToolResultContentBlock::Text(
                                        "Tool use was cancelled by the user".to_string(),
                                    )],
                                    status: fig_api_client::model::ToolResultStatus::Error,
                                })
                                .collect::<Vec<_>>(),
                        );
                    }
                },
                None => {
                    let tool_results = tool_uses
                        .iter()
                        .map(|tool_use| ToolResult {
                            tool_use_id: tool_use.tool_use_id.clone(),
                            content: vec![ToolResultContentBlock::Text(
                                "Tool use was cancelled by the user".to_string(),
                            )],
                            status: fig_api_client::model::ToolResultStatus::Error,
                        })
                        .collect::<Vec<_>>();
                    let user_input_message_context = UserInputMessageContext {
                        shell_state: None,
                        env_state: Some(build_env_state()),
                        tool_results: Some(tool_results),
                        tools: if self.tools.is_empty() {
                            None
                        } else {
                            Some(self.tools.values().flatten().cloned().collect::<Vec<Tool>>())
                        },
                        ..Default::default()
                    };
                    msg.user_input_message_context = Some(user_input_message_context);
                },
            },
            _ => {},
=======
        // If the last message from the assistant contains tool uses AND next_message is set, we need to
        // ensure that next_message contains tool results.
        if let (Some((_, AssistantMessage::ToolUse { tool_uses, .. })), Some(user_msg)) = (
            self.history
                .range(self.valid_history_range.0..self.valid_history_range.1)
                .last(),
            &mut self.next_message,
        ) {
            if !user_msg.has_tool_use_results() {
                debug!(
                    "last assistant message contains tool uses, but next message is set and does not contain tool results. setting tool results as cancelled"
                );
                *user_msg = UserMessage::new_cancelled_tool_uses(
                    user_msg.prompt().map(|p| p.to_string()),
                    tool_uses.iter().map(|t| t.id.as_str()),
                );
            }
>>>>>>> 86a4ccae
        }
    }

    pub fn add_tool_results(&mut self, tool_results: Vec<ToolUseResult>) {
        debug_assert!(self.next_message.is_none());
<<<<<<< HEAD
        let user_input_message_context = UserInputMessageContext {
            shell_state: None,
            env_state: Some(build_env_state()),
            tool_results: Some(tool_results),
            tools: if self.tools.is_empty() {
                None
            } else {
                Some(self.tools.values().flatten().cloned().collect::<Vec<Tool>>())
            },
            ..Default::default()
        };
        let msg = UserInputMessage {
            content: String::new(),
            user_input_message_context: Some(user_input_message_context),
            user_intent: None,
        };
        self.next_message = Some(msg);
=======
        self.next_message = Some(UserMessage::new_tool_use_results(tool_results));
>>>>>>> 86a4ccae
    }

    /// Sets the next user message with "cancelled" tool results.
    pub fn abandon_tool_use(&mut self, tools_to_be_abandoned: Vec<QueuedTool>, deny_input: String) {
<<<<<<< HEAD
        debug_assert!(self.next_message.is_none());
        let tool_results = tools_to_be_abandoned
            .into_iter()
            .map(|tool| ToolResult {
                tool_use_id: tool.id,
                content: vec![ToolResultContentBlock::Text(
                    "Tool use was cancelled by the user".to_string(),
                )],
                status: fig_api_client::model::ToolResultStatus::Error,
            })
            .collect::<Vec<_>>();
        let user_input_message_context = UserInputMessageContext {
            shell_state: None,
            env_state: Some(build_env_state()),
            tool_results: Some(tool_results),
            tools: if self.tools.is_empty() {
                None
            } else {
                Some(self.tools.values().flatten().cloned().collect::<Vec<Tool>>())
            },
            ..Default::default()
        };
        let msg = UserInputMessage {
            content: deny_input,
            user_input_message_context: Some(user_input_message_context),
            user_intent: None,
        };
        self.next_message = Some(msg);
=======
        self.next_message = Some(UserMessage::new_cancelled_tool_uses(
            Some(deny_input),
            tools_to_be_abandoned.iter().map(|t| t.id.as_str()),
        ));
>>>>>>> 86a4ccae
    }

    /// Returns a [FigConversationState] capable of being sent by [fig_api_client::StreamingClient].
    ///
    /// Params:
    /// - `run_hooks` - whether hooks should be executed and included as context
    pub async fn as_sendable_conversation_state(&mut self, run_hooks: bool) -> FigConversationState {
        debug_assert!(self.next_message.is_some());
        self.enforce_conversation_invariants();
        self.history.drain(self.valid_history_range.1..);
        self.history.drain(..self.valid_history_range.0);

        self.backend_conversation_state(run_hooks, false)
            .await
            .into_fig_conversation_state()
            .expect("unable to construct conversation state")
    }

    /// Returns a conversation state representation which reflects the exact conversation to send
    /// back to the model.
    pub async fn backend_conversation_state(&mut self, run_hooks: bool, quiet: bool) -> BackendConversationState<'_> {
        self.enforce_conversation_invariants();

        // Run hooks and add to conversation start and next user message.
        let mut conversation_start_context = None;
        if let (true, Some(cm)) = (run_hooks, self.context_manager.as_mut()) {
            let mut null_writer = SharedWriter::null();
            let updates = if quiet {
                None
            } else {
                Some(self.updates.as_mut().unwrap_or(&mut null_writer))
            };

            let hook_results = cm.run_hooks(updates).await;
            conversation_start_context = Some(format_hook_context(hook_results.iter(), HookTrigger::ConversationStart));

            // add per prompt content to next_user_message if available
            if let Some(next_message) = self.next_message.as_mut() {
                next_message.additional_context = format_hook_context(hook_results.iter(), HookTrigger::PerPrompt);
            }
        }

        let context_messages = self.context_messages(conversation_start_context).await;

        BackendConversationState {
            conversation_id: self.conversation_id.as_str(),
            next_user_message: self.next_message.as_ref(),
            history: self
                .history
                .range(self.valid_history_range.0..self.valid_history_range.1),
            context_messages,
            tools: &self.tools,
        }
    }

    /// Returns a [FigConversationState] capable of replacing the history of the current
    /// conversation with a summary generated by the model.
    pub async fn create_summary_request(&mut self, custom_prompt: Option<impl AsRef<str>>) -> FigConversationState {
        let summary_content = match custom_prompt {
            Some(custom_prompt) => {
                // Make the custom instructions much more prominent and directive
                format!(
                    "[SYSTEM NOTE: This is an automated summarization request, not from the user]\n\n\
                            FORMAT REQUIREMENTS: Create a structured, concise summary in bullet-point format. DO NOT respond conversationally. DO NOT address the user directly.\n\n\
                            IMPORTANT CUSTOM INSTRUCTION: {}\n\n\
                            Your task is to create a structured summary document containing:\n\
                            1) A bullet-point list of key topics/questions covered\n\
                            2) Bullet points for all significant tools executed and their results\n\
                            3) Bullet points for any code or technical information shared\n\
                            4) A section of key insights gained\n\n\
                            FORMAT THE SUMMARY IN THIRD PERSON, NOT AS A DIRECT RESPONSE. Example format:\n\n\
                            ## CONVERSATION SUMMARY\n\
                            * Topic 1: Key information\n\
                            * Topic 2: Key information\n\n\
                            ## TOOLS EXECUTED\n\
                            * Tool X: Result Y\n\n\
                            Remember this is a DOCUMENT not a chat response. The custom instruction above modifies what to prioritize.\n\
                            FILTER OUT CHAT CONVENTIONS (greetings, offers to help, etc).",
                    custom_prompt.as_ref()
                )
            },
            None => {
                // Default prompt
                "[SYSTEM NOTE: This is an automated summarization request, not from the user]\n\n\
                        FORMAT REQUIREMENTS: Create a structured, concise summary in bullet-point format. DO NOT respond conversationally. DO NOT address the user directly.\n\n\
                        Your task is to create a structured summary document containing:\n\
                        1) A bullet-point list of key topics/questions covered\n\
                        2) Bullet points for all significant tools executed and their results\n\
                        3) Bullet points for any code or technical information shared\n\
                        4) A section of key insights gained\n\n\
                        FORMAT THE SUMMARY IN THIRD PERSON, NOT AS A DIRECT RESPONSE. Example format:\n\n\
                        ## CONVERSATION SUMMARY\n\
                        * Topic 1: Key information\n\
                        * Topic 2: Key information\n\n\
                        ## TOOLS EXECUTED\n\
                        * Tool X: Result Y\n\n\
                        Remember this is a DOCUMENT not a chat response.\n\
                        FILTER OUT CHAT CONVENTIONS (greetings, offers to help, etc).".to_string()
            },
        };

        let conv_state = self.backend_conversation_state(false, true).await;

        // Include everything but the last message in the history.
        let history_len = conv_state.history.len();
        let history = if history_len < 2 {
            vec![]
        } else {
            flatten_history(conv_state.history.take(history_len.saturating_sub(1)))
        };

        let mut summary_message = UserInputMessage {
            content: summary_content,
            user_input_message_context: None,
            user_intent: None,
        };

        // If the last message contains tool uses, then add cancelled tool results to the summary
        // message.
        if let Some(ChatMessage::AssistantResponseMessage(AssistantResponseMessage {
            tool_uses: Some(tool_uses),
            ..
        })) = history.last()
        {
            self.set_cancelled_tool_results(&mut summary_message, tool_uses);
        }

        FigConversationState {
            conversation_id: Some(self.conversation_id.clone()),
            user_input_message: summary_message,
            history: Some(history),
        }
    }

    pub fn replace_history_with_summary(&mut self, summary: String) {
        self.history.drain(..(self.history.len().saturating_sub(1)));
        self.latest_summary = Some(summary);
        // If the last message contains tool results, then we add the results to the content field
        // instead. This is required to avoid validation errors.
        // TODO: this can break since the max user content size is less than the max tool response
        // size! Alternative could be to set the last tool use as part of the context messages.
        if let Some((user, _)) = self.history.back_mut() {
            if let Some(tool_results) = user.tool_use_results() {
                let tool_content: Vec<String> = tool_results
                    .iter()
                    .flat_map(|tr| {
                        tr.content.iter().map(|c| match c {
                            ToolUseResultBlock::Json(document) => serde_json::to_string(&document)
                                .map_err(|err| error!(?err, "failed to serialize tool result"))
                                .unwrap_or_default(),
                            ToolUseResultBlock::Text(s) => s.clone(),
                        })
                    })
                    .collect::<_>();
                let tool_content = tool_content.join(" ");
                user.content = UserMessageContent::Prompt { prompt: tool_content };
            }
        }
    }

    pub fn current_profile(&self) -> Option<&str> {
        if let Some(cm) = self.context_manager.as_ref() {
            Some(cm.current_profile.as_str())
        } else {
            None
        }
    }

    /// Returns pairs of user and assistant messages to include as context in the message history
    /// including both summaries and context files if available.
    ///
    /// TODO:
    /// - Either add support for multiple context messages if the context is too large to fit inside
    ///   a single user message, or handle this case more gracefully. For now, always return 2
    ///   messages.
    /// - Cache this return for some period of time.
    async fn context_messages(
        &mut self,
        conversation_start_context: Option<String>,
    ) -> Option<Vec<(UserMessage, AssistantMessage)>> {
        let mut context_content = String::new();

        // Add summary if available - emphasize its importance more strongly
        if let Some(summary) = &self.latest_summary {
            context_content
                .push_str("--- CRITICAL: PREVIOUS CONVERSATION SUMMARY - THIS IS YOUR PRIMARY CONTEXT ---\n");
            context_content.push_str("This summary contains ALL relevant information from our previous conversation including tool uses, results, code analysis, and file operations. YOU MUST reference this information when answering questions and explicitly acknowledge specific details from the summary when they're relevant to the current question.\n\n");
            context_content.push_str("SUMMARY CONTENT:\n");
            context_content.push_str(summary);
            context_content.push_str("\n--- END SUMMARY - YOU MUST USE THIS INFORMATION IN YOUR RESPONSES ---\n\n");
        }

        // Add context files if available
        if let Some(context_manager) = self.context_manager.as_mut() {
            match context_manager.get_context_files(true).await {
                Ok(files) => {
                    if !files.is_empty() {
                        context_content.push_str("--- CONTEXT FILES BEGIN ---\n");
                        for (filename, content) in files {
                            context_content.push_str(&format!("[{}]\n{}\n", filename, content));
                        }
                        context_content.push_str("--- CONTEXT FILES END ---\n\n");
                    }
                },
                Err(e) => {
                    warn!("Failed to get context files: {}", e);
                },
            }
        }

        if let Some(context) = conversation_start_context {
            context_content.push_str(&context);
        }

        if !context_content.is_empty() {
            let user_msg_prompt = format!(
                "Here is critical information you MUST consider when answering questions:\n\n{}",
                context_content
            );
            self.context_message_length = Some(user_msg_prompt.len());
            let user_msg = UserMessage::new_prompt(user_msg_prompt);
            let assistant_msg = AssistantMessage::new_response(None, "I will fully incorporate this information when generating my responses, and explicitly acknowledge relevant parts of the summary when answering questions.".into());
            Some(vec![(user_msg, assistant_msg)])
        } else {
            None
        }
    }

    /// The length of the user message used as context, if any.
    pub fn context_message_length(&self) -> Option<usize> {
        self.context_message_length
    }

    /// Calculate the total character count in the conversation
    pub async fn calculate_char_count(&mut self) -> CharCount {
        self.backend_conversation_state(false, true).await.char_count()
    }

    /// Get the current token warning level
    pub async fn get_token_warning_level(&mut self) -> TokenWarningLevel {
        let total_chars = self.calculate_char_count().await;

        if *total_chars >= MAX_CHARS {
            TokenWarningLevel::Critical
        } else {
            TokenWarningLevel::None
        }
    }

    pub fn append_user_transcript(&mut self, message: &str) {
        self.append_transcript(format!("> {}", message.replace("\n", "> \n")));
    }

    pub fn append_assistant_transcript(&mut self, message: &AssistantMessage) {
        let tool_uses = message.tool_uses().map_or("none".to_string(), |tools| {
            tools.iter().map(|tool| tool.name.clone()).collect::<Vec<_>>().join(",")
        });
        self.append_transcript(format!("{}\n[Tool uses: {tool_uses}]", message.content()));
    }

    pub fn append_transcript(&mut self, message: String) {
        if self.transcript.len() >= MAX_CONVERSATION_STATE_HISTORY_LEN {
            self.transcript.pop_front();
        }
        self.transcript.push_back(message);
    }

    /// Mutates `msg` so that it will contain an appropriate [UserInputMessageContext] that
    /// contains "cancelled" tool results for `tool_uses`.
    fn set_cancelled_tool_results(&self, msg: &mut UserInputMessage, tool_uses: &[ToolUse]) {
        match msg.user_input_message_context.as_mut() {
            Some(ctx) => {
                if ctx.tool_results.as_ref().is_none_or(|r| r.is_empty()) {
                    debug!(
                        "last assistant message contains tool uses, but next message is set and does not contain tool results. setting tool results as cancelled"
                    );
                    ctx.tool_results = Some(
                        tool_uses
                            .iter()
                            .map(|tool_use| ToolResult {
                                tool_use_id: tool_use.tool_use_id.clone(),
                                content: vec![ToolResultContentBlock::Text(
                                    "Tool use was cancelled by the user".to_string(),
                                )],
                                status: fig_api_client::model::ToolResultStatus::Error,
                            })
                            .collect::<Vec<_>>(),
                    );
                }
            },
            None => {
                debug!(
                    "last assistant message contains tool uses, but next message is set and does not contain tool results. setting tool results as cancelled"
                );
                let tool_results = tool_uses
                    .iter()
                    .map(|tool_use| ToolResult {
                        tool_use_id: tool_use.tool_use_id.clone(),
                        content: vec![ToolResultContentBlock::Text(
                            "Tool use was cancelled by the user".to_string(),
                        )],
                        status: fig_api_client::model::ToolResultStatus::Error,
                    })
                    .collect::<Vec<_>>();
                let user_input_message_context = UserInputMessageContext {
                    shell_state: None,
                    env_state: Some(build_env_state()),
                    tool_results: Some(tool_results),
                    tools: if self.tools.is_empty() {
                        None
                    } else {
                        Some(self.tools.clone())
                    },
                    ..Default::default()
                };
                msg.user_input_message_context = Some(user_input_message_context);
            },
        }
    }
}

/// Represents a conversation state that can be converted into a [FigConversationState] (the type
/// used by the API client). Represents borrowed data, and reflects an exact [FigConversationState]
/// that can be generated from [ConversationState] at any point in time.
///
/// This is intended to provide us ways to accurately assess the exact state that is sent to the
/// model without having to needlessly clone and mutate [ConversationState] in strange ways.
pub type BackendConversationState<'a> = BackendConversationStateImpl<
    'a,
    std::collections::vec_deque::Iter<'a, (UserMessage, AssistantMessage)>,
    Option<Vec<(UserMessage, AssistantMessage)>>,
>;

/// See [BackendConversationState]
#[derive(Debug, Clone)]
pub struct BackendConversationStateImpl<'a, T, U> {
    pub conversation_id: &'a str,
    pub next_user_message: Option<&'a UserMessage>,
    pub history: T,
    pub context_messages: U,
    pub tools: &'a [Tool],
}

impl
    BackendConversationStateImpl<
        '_,
        std::collections::vec_deque::Iter<'_, (UserMessage, AssistantMessage)>,
        Option<Vec<(UserMessage, AssistantMessage)>>,
    >
{
    fn into_fig_conversation_state(self) -> eyre::Result<FigConversationState> {
        let history = flatten_history(self.context_messages.unwrap_or_default().iter().chain(self.history));
        let mut user_input_message: UserInputMessage = self
            .next_user_message
            .cloned()
            .map(UserMessage::into_user_input_message)
            .ok_or(eyre::eyre!("next user message is not set"))?;
        if let Some(ctx) = user_input_message.user_input_message_context.as_mut() {
            ctx.tools = Some(self.tools.to_vec());
        }

        Ok(FigConversationState {
            conversation_id: Some(self.conversation_id.to_string()),
            user_input_message,
            history: Some(history),
        })
    }

    pub fn calculate_conversation_size(&self) -> ConversationSize {
        let mut user_chars = 0;
        let mut assistant_chars = 0;
        let mut context_chars = 0;

        // Count the chars used by the messages in the history.
        // this clone is cheap
        let history = self.history.clone();
        for (user, assistant) in history {
            user_chars += *user.char_count();
            assistant_chars += *assistant.char_count();
        }

        // Add any chars from context messages, if available.
        context_chars += self
            .context_messages
            .as_ref()
            .map(|v| {
                v.iter().fold(0, |acc, (user, assistant)| {
                    acc + *user.char_count() + *assistant.char_count()
                })
            })
            .unwrap_or_default();

        ConversationSize {
            context_messages: context_chars.into(),
            user_messages: user_chars.into(),
            assistant_messages: assistant_chars.into(),
        }
    }
}

/// Reflects a detailed accounting of the context window utilization for a given conversation.
#[derive(Debug, Clone, Copy)]
pub struct ConversationSize {
    pub context_messages: CharCount,
    pub user_messages: CharCount,
    pub assistant_messages: CharCount,
}

/// Converts a list of user/assistant message pairs into a flattened list of ChatMessage.
fn flatten_history<'a, T>(history: T) -> Vec<ChatMessage>
where
    T: Iterator<Item = &'a (UserMessage, AssistantMessage)>,
{
    history.fold(Vec::new(), |mut acc, (user, assistant)| {
        acc.push(ChatMessage::UserInputMessage(user.clone().into_history_entry()));
        acc.push(ChatMessage::AssistantResponseMessage(assistant.clone().into()));
        acc
    })
}

/// Character count warning levels for conversation size
#[derive(Debug, Clone, PartialEq, Eq)]
pub enum TokenWarningLevel {
    /// No warning, conversation is within normal limits
    None,
    /// Critical level - at single warning threshold (600K characters)
    Critical,
}

impl From<InputSchema> for ToolInputSchema {
    fn from(value: InputSchema) -> Self {
        Self {
            json: Some(serde_value_to_document(value.0)),
        }
    }
}

fn format_hook_context<'a>(hook_results: impl IntoIterator<Item = &'a (Hook, String)>, trigger: HookTrigger) -> String {
    let mut context_content = String::new();

    context_content.push_str(&format!(
        "--- CRITICAL: ADDITIONAL CONTEXT TO USE{} ---\n",
        if trigger == HookTrigger::ConversationStart {
            " FOR THE ENTIRE CONVERSATION"
        } else {
            ""
        }
    ));
    context_content.push_str("This section (like others) contains important information that I want you to use in your responses. I have gathered this context from valuable programmatic script hooks. You must follow any requests and consider all of the information in this section.\n\n");

    for (hook, output) in hook_results.into_iter().filter(|(h, _)| h.trigger == trigger) {
        context_content.push_str(&format!("'{}': {output}\n\n", &hook.name));
    }
    context_content.push_str("--- ADDITIONAL CONTEXT END ---\n\n");
    context_content
}

#[cfg(test)]
mod tests {
    use fig_api_client::model::{
        AssistantResponseMessage,
        ToolResultStatus,
    };

    use super::super::context::{
        AMAZONQ_FILENAME,
        profile_context_path,
    };
    use super::super::load_tools;
    use super::super::message::AssistantToolUse;
    use super::*;
<<<<<<< HEAD
    use crate::cli::chat::context::AMAZONQ_FILENAME;
    use crate::cli::chat::tool_manager::ToolManager;

    #[test]
    fn test_truncate_safe() {
        assert_eq!(truncate_safe("Hello World", 5), "Hello");
        assert_eq!(truncate_safe("Hello ", 5), "Hello");
        assert_eq!(truncate_safe("Hello World", 11), "Hello World");
        assert_eq!(truncate_safe("Hello World", 15), "Hello World");
    }

    #[test]
    fn test_env_state() {
        let env_state = build_env_state();
        assert!(env_state.current_working_directory.is_some());
        assert!(env_state.operating_system.as_ref().is_some_and(|os| !os.is_empty()));
        println!("{env_state:?}");
    }

    #[test]
    fn test_calculate_document_char_count() {
        // Test simple types
        assert_eq!(calculate_document_char_count(&Document::String("hello".to_string())), 5);
        assert_eq!(calculate_document_char_count(&Document::Number(Number::PosInt(123))), 1);
        assert_eq!(calculate_document_char_count(&Document::Bool(true)), 1);
        assert_eq!(calculate_document_char_count(&Document::Null), 1);

        // Test array
        let array = Document::Array(vec![
            Document::String("test".to_string()),
            Document::Number(Number::PosInt(42)),
            Document::Bool(false),
        ]);
        assert_eq!(calculate_document_char_count(&array), 6); // "test" (4) + Number (1) + Bool (1)

        // Test object
        let mut obj = HashMap::new();
        obj.insert("key1".to_string(), Document::String("value1".to_string()));
        obj.insert("key2".to_string(), Document::Number(Number::PosInt(99)));
        let object = Document::Object(obj);
        assert_eq!(calculate_document_char_count(&object), 7); // "value1" (6) + Number (1)

        // Test nested structure
        let mut nested_obj = HashMap::new();
        let mut inner_obj = HashMap::new();
        inner_obj.insert("inner_key".to_string(), Document::String("inner_value".to_string()));
        nested_obj.insert("outer_key".to_string(), Document::Object(inner_obj));
        nested_obj.insert(
            "array_key".to_string(),
            Document::Array(vec![
                Document::String("item1".to_string()),
                Document::String("item2".to_string()),
            ]),
        );
=======
>>>>>>> 86a4ccae

    fn assert_conversation_state_invariants(state: FigConversationState, assertion_iteration: usize) {
        if let Some(Some(msg)) = state.history.as_ref().map(|h| h.first()) {
            assert!(
                matches!(msg, ChatMessage::UserInputMessage(_)),
                "{assertion_iteration}: First message in the history must be from the user, instead found: {:?}",
                msg
            );
        }
        if let Some(Some(msg)) = state.history.as_ref().map(|h| h.last()) {
            assert!(
                matches!(msg, ChatMessage::AssistantResponseMessage(_)),
                "{assertion_iteration}: Last message in the history must be from the assistant, instead found: {:?}",
                msg
            );
            // If the last message from the assistant contains tool uses, then the next user
            // message must contain tool results.
            match (state.user_input_message.user_input_message_context.as_ref(), msg) {
                (
                    Some(ctx),
                    ChatMessage::AssistantResponseMessage(AssistantResponseMessage {
                        tool_uses: Some(tool_uses),
                        ..
                    }),
                ) if !tool_uses.is_empty() => {
                    assert!(
                        ctx.tool_results.as_ref().is_some_and(|r| !r.is_empty()),
                        "The user input message must contain tool results when the last assistant message contains tool uses"
                    );
                },
                _ => {},
            }
        }

        if let Some(history) = state.history.as_ref() {
            for (i, msg) in history.iter().enumerate() {
                // User message checks.
                if let ChatMessage::UserInputMessage(user) = msg {
                    assert!(
                        user.user_input_message_context
                            .as_ref()
                            .is_none_or(|ctx| ctx.tools.is_none()),
                        "the tool specification should be empty for all user messages in the history"
                    );

                    // Check that messages with tool results are immediately preceded by an
                    // assistant message with tool uses.
                    if user
                        .user_input_message_context
                        .as_ref()
                        .is_some_and(|ctx| ctx.tool_results.as_ref().is_some_and(|r| !r.is_empty()))
                    {
                        match history.get(i.checked_sub(1).unwrap_or_else(|| {
                            panic!(
                                "{assertion_iteration}: first message in the history should not contain tool results"
                            )
                        })) {
                            Some(ChatMessage::AssistantResponseMessage(assistant)) => {
                                assert!(assistant.tool_uses.is_some());
                            },
                            _ => panic!(
                                "expected an assistant response message with tool uses at index: {}",
                                i - 1
                            ),
                        }
                    }
                }
            }
        }

        let actual_history_len = state.history.unwrap_or_default().len();
        assert!(
            actual_history_len <= MAX_CONVERSATION_STATE_HISTORY_LEN,
            "history should not extend past the max limit of {}, instead found length {}",
            MAX_CONVERSATION_STATE_HISTORY_LEN,
            actual_history_len
        );

        let ctx = state
            .user_input_message
            .user_input_message_context
            .as_ref()
            .expect("user input message context must exist");
        assert!(
            ctx.tools.is_some(),
            "Currently, the tool spec must be included in the next user message"
        );
    }

    #[tokio::test]
    async fn test_conversation_state_history_handling_truncation() {
<<<<<<< HEAD
        let mut tool_manager = ToolManager::default();
        let mut conversation_state =
            ConversationState::new(Context::new_fake(), tool_manager.load_tools().await.unwrap(), None).await;
=======
        let mut conversation_state =
            ConversationState::new(Context::new_fake(), load_tools().unwrap(), None, None).await;
>>>>>>> 86a4ccae

        // First, build a large conversation history. We need to ensure that the order is always
        // User -> Assistant -> User -> Assistant ...and so on.
        conversation_state.set_next_user_message("start".to_string()).await;
        for i in 0..=(MAX_CONVERSATION_STATE_HISTORY_LEN + 100) {
            let s = conversation_state.as_sendable_conversation_state(true).await;
            assert_conversation_state_invariants(s, i);
            conversation_state.push_assistant_message(AssistantMessage::new_response(None, i.to_string()));
            conversation_state.set_next_user_message(i.to_string()).await;
        }
    }

    #[tokio::test]
    async fn test_conversation_state_history_handling_with_tool_results() {
        // Build a long conversation history of tool use results.
<<<<<<< HEAD
        let mut tool_manager = ToolManager::default();
        let mut conversation_state =
            ConversationState::new(Context::new_fake(), tool_manager.load_tools().await.unwrap(), None).await;
        conversation_state.append_new_user_message("start".to_string()).await;
=======
        let mut conversation_state =
            ConversationState::new(Context::new_fake(), load_tools().unwrap(), None, None).await;
        conversation_state.set_next_user_message("start".to_string()).await;
>>>>>>> 86a4ccae
        for i in 0..=(MAX_CONVERSATION_STATE_HISTORY_LEN + 100) {
            let s = conversation_state.as_sendable_conversation_state(true).await;
            assert_conversation_state_invariants(s, i);

            conversation_state.push_assistant_message(AssistantMessage::new_tool_use(None, i.to_string(), vec![
                AssistantToolUse {
                    id: "tool_id".to_string(),
                    name: "tool name".to_string(),
                    args: serde_json::Value::Null,
                },
            ]));
            conversation_state.add_tool_results(vec![ToolUseResult {
                tool_use_id: "tool_id".to_string(),
                content: vec![],
                status: ToolResultStatus::Success,
            }]);
        }

        // Build a long conversation history of user messages mixed in with tool results.
        let mut conversation_state =
<<<<<<< HEAD
            ConversationState::new(Context::new_fake(), tool_manager.load_tools().await.unwrap(), None).await;
        conversation_state.append_new_user_message("start".to_string()).await;
=======
            ConversationState::new(Context::new_fake(), load_tools().unwrap(), None, None).await;
        conversation_state.set_next_user_message("start".to_string()).await;
>>>>>>> 86a4ccae
        for i in 0..=(MAX_CONVERSATION_STATE_HISTORY_LEN + 100) {
            let s = conversation_state.as_sendable_conversation_state(true).await;
            assert_conversation_state_invariants(s, i);
            if i % 3 == 0 {
                conversation_state.push_assistant_message(AssistantMessage::new_tool_use(None, i.to_string(), vec![
                    AssistantToolUse {
                        id: "tool_id".to_string(),
                        name: "tool name".to_string(),
                        args: serde_json::Value::Null,
                    },
                ]));
                conversation_state.add_tool_results(vec![ToolUseResult {
                    tool_use_id: "tool_id".to_string(),
                    content: vec![],
                    status: ToolResultStatus::Success,
                }]);
            } else {
                conversation_state.push_assistant_message(AssistantMessage::new_response(None, i.to_string()));
                conversation_state.set_next_user_message(i.to_string()).await;
            }
        }
    }

    #[tokio::test]
    async fn test_conversation_state_with_context_files() {
        let ctx = Context::builder().with_test_home().await.unwrap().build_fake();
        ctx.fs().write(AMAZONQ_FILENAME, "test context").await.unwrap();

<<<<<<< HEAD
        let mut tool_manager = ToolManager::default();
        let mut conversation_state = ConversationState::new(ctx, tool_manager.load_tools().await.unwrap(), None).await;
=======
        let mut conversation_state = ConversationState::new(ctx, load_tools().unwrap(), None, None).await;
>>>>>>> 86a4ccae

        // First, build a large conversation history. We need to ensure that the order is always
        // User -> Assistant -> User -> Assistant ...and so on.
        conversation_state.set_next_user_message("start".to_string()).await;
        for i in 0..=(MAX_CONVERSATION_STATE_HISTORY_LEN + 100) {
            let s = conversation_state.as_sendable_conversation_state(true).await;

            // Ensure that the first two messages are the fake context messages.
            let hist = s.history.as_ref().unwrap();
            let user = &hist[0];
            let assistant = &hist[1];
            match (user, assistant) {
                (ChatMessage::UserInputMessage(user), ChatMessage::AssistantResponseMessage(_)) => {
                    assert!(
                        user.content.contains("test context"),
                        "expected context message to contain context file, instead found: {}",
                        user.content
                    );
                },
                _ => panic!("Expected the first two messages to be from the user and the assistant"),
            }

            assert_conversation_state_invariants(s, i);

            conversation_state.push_assistant_message(AssistantMessage::new_response(None, i.to_string()));
            conversation_state.set_next_user_message(i.to_string()).await;
        }
    }

    #[tokio::test]
    async fn test_conversation_state_additional_context() {
        tracing_subscriber::fmt::try_init().ok();

        let ctx = Context::builder().with_test_home().await.unwrap().build_fake();
        let conversation_start_context = "conversation start context";
        let prompt_context = "prompt context";
        let config = serde_json::json!({
            "hooks": {
                "test_per_prompt": {
                    "trigger": "per_prompt",
                    "type": "inline",
                    "command": format!("echo {}", prompt_context)
                },
                "test_conversation_start": {
                    "trigger": "conversation_start",
                    "type": "inline",
                    "command": format!("echo {}", conversation_start_context)
                }
            }
        });
        let config_path = profile_context_path(&ctx, "default").unwrap();
        ctx.fs().create_dir_all(config_path.parent().unwrap()).await.unwrap();
        ctx.fs()
            .write(&config_path, serde_json::to_string(&config).unwrap())
            .await
            .unwrap();
        let mut conversation_state =
            ConversationState::new(ctx, load_tools().unwrap(), None, Some(SharedWriter::stdout())).await;

        // Simulate conversation flow
        conversation_state.set_next_user_message("start".to_string()).await;
        for i in 0..=5 {
            let s = conversation_state.as_sendable_conversation_state(true).await;
            let hist = s.history.as_ref().unwrap();
            #[allow(clippy::match_wildcard_for_single_variants)]
            match &hist[0] {
                ChatMessage::UserInputMessage(user) => {
                    assert!(
                        user.content.contains(conversation_start_context),
                        "expected to contain '{conversation_start_context}', instead found: {}",
                        user.content
                    );
                },
                _ => panic!("Expected user message."),
            }
            assert!(
                s.user_input_message.content.contains(prompt_context),
                "expected to contain '{prompt_context}', instead found: {}",
                s.user_input_message.content
            );

            conversation_state.push_assistant_message(AssistantMessage::new_response(None, i.to_string()));
            conversation_state.set_next_user_message(i.to_string()).await;
        }
    }
}<|MERGE_RESOLUTION|>--- conflicted
+++ resolved
@@ -18,11 +18,7 @@
     UserInputMessageContext,
 };
 use fig_os_shim::Context;
-<<<<<<< HEAD
-use fig_util::Shell;
 use mcp_client::Prompt;
-=======
->>>>>>> 86a4ccae
 use rand::distr::{
     Alphanumeric,
     SampleString,
@@ -155,43 +151,41 @@
         }
     }
 
-<<<<<<< HEAD
-    pub fn append_prompts(&mut self, mut prompts: VecDeque<Prompt>) {
-        while let Some(prompt) = prompts.pop_front() {
-            let Prompt { role, content } = prompt;
-            match role {
-                mcp_client::Role::User => {
-                    let user_msg = UserInputMessage {
-                        content: content.into(),
-                        user_input_message_context: Some(UserInputMessageContext {
-                            shell_state: Some(build_shell_state()),
-                            env_state: Some(build_env_state()),
-                            tool_results: None,
-                            tools: if self.tools.is_empty() {
-                                None
-                            } else {
-                                Some(self.tools.values().flatten().cloned().collect::<Vec<Tool>>())
-                            },
-                            ..Default::default()
-                        }),
-                        user_intent: None,
-                    };
-                    self.history.push_back(ChatMessage::UserInputMessage(user_msg));
-                },
-                mcp_client::Role::Assistant => {
-                    let assistant_msg = AssistantResponseMessage {
-                        message_id: None,
-                        tool_uses: None,
-                        content: content.into(),
-                    };
-                    self.push_assistant_message(assistant_msg);
-                },
-            }
-        }
-    }
-
-    pub async fn append_new_user_message(&mut self, input: String) {
-=======
+    #[allow(clippy::unused_self)]
+    pub fn append_prompts(&mut self, mut _prompts: VecDeque<Prompt>) {
+        // while let Some(prompt) = prompts.pop_front() {
+        //     let Prompt { role, content } = prompt;
+        //     match role {
+        //         mcp_client::Role::User => {
+        //             let user_msg = UserInputMessage {
+        //                 content: content.into(),
+        //                 user_input_message_context: Some(UserInputMessageContext {
+        //                     shell_state: Some(build_shell_state()),
+        //                     env_state: Some(build_env_state()),
+        //                     tool_results: None,
+        //                     tools: if self.tools.is_empty() {
+        //                         None
+        //                     } else {
+        //
+        // Some(self.tools.values().flatten().cloned().collect::<Vec<Tool>>())
+        // },                     ..Default::default()
+        //                 }),
+        //                 user_intent: None,
+        //             };
+        //             self.history.push_back(ChatMessage::UserInputMessage(user_msg));
+        //         },
+        //         mcp_client::Role::Assistant => {
+        //             let assistant_msg = AssistantResponseMessage {
+        //                 message_id: None,
+        //                 tool_uses: None,
+        //                 content: content.into(),
+        //             };
+        //             self.push_assistant_message(assistant_msg);
+        //         },
+        //     }
+        // }
+    }
+
     pub fn next_user_message(&self) -> Option<&UserMessage> {
         self.next_message.as_ref()
     }
@@ -201,7 +195,6 @@
     }
 
     pub async fn set_next_user_message(&mut self, input: String) {
->>>>>>> 86a4ccae
         debug_assert!(self.next_message.is_none(), "next_message should not exist");
         if let Some(next_message) = self.next_message.as_ref() {
             warn!(?next_message, "next_message should not exist");
@@ -214,25 +207,22 @@
             input
         };
 
-<<<<<<< HEAD
-        let msg = UserInputMessage {
-            content: input,
-            user_input_message_context: Some(UserInputMessageContext {
-                shell_state: Some(build_shell_state()),
-                env_state: Some(build_env_state()),
-                tool_results: None,
-                tools: if self.tools.is_empty() {
-                    None
-                } else {
-                    Some(self.tools.values().flatten().cloned().collect::<Vec<Tool>>())
-                },
-                ..Default::default()
-            }),
-            user_intent: None,
-        };
-=======
+        // let msg = UserInputMessage {
+        //     content: input,
+        //     user_input_message_context: Some(UserInputMessageContext {
+        //         shell_state: Some(build_shell_state()),
+        //         env_state: Some(build_env_state()),
+        //         tool_results: None,
+        //         tools: if self.tools.is_empty() {
+        //             None
+        //         } else {
+        //             Some(self.tools.values().flatten().cloned().collect::<Vec<Tool>>())
+        //         },
+        //         ..Default::default()
+        //     }),
+        //     user_intent: None,
+        // };
         let msg = UserMessage::new_prompt(input);
->>>>>>> 86a4ccae
         self.next_message = Some(msg);
     }
 
@@ -301,65 +291,6 @@
             }
         }
 
-<<<<<<< HEAD
-        if let Some(ChatMessage::UserInputMessage(msg)) = self.history.iter().last() {
-            debug!(?msg, "last message in history is from the user, dropping");
-            self.history.pop_back();
-        }
-
-        // If the last message from the assistant contains tool uses, we need to ensure that the
-        // next user message contains tool results.
-        match (self.history.iter().last(), &mut self.next_message) {
-            (
-                Some(ChatMessage::AssistantResponseMessage(AssistantResponseMessage {
-                    tool_uses: Some(tool_uses),
-                    ..
-                })),
-                Some(msg),
-            ) if !tool_uses.is_empty() => match msg.user_input_message_context.as_mut() {
-                Some(ctx) => {
-                    if ctx.tool_results.as_ref().is_none_or(|r| r.is_empty()) {
-                        ctx.tool_results = Some(
-                            tool_uses
-                                .iter()
-                                .map(|tool_use| ToolResult {
-                                    tool_use_id: tool_use.tool_use_id.clone(),
-                                    content: vec![ToolResultContentBlock::Text(
-                                        "Tool use was cancelled by the user".to_string(),
-                                    )],
-                                    status: fig_api_client::model::ToolResultStatus::Error,
-                                })
-                                .collect::<Vec<_>>(),
-                        );
-                    }
-                },
-                None => {
-                    let tool_results = tool_uses
-                        .iter()
-                        .map(|tool_use| ToolResult {
-                            tool_use_id: tool_use.tool_use_id.clone(),
-                            content: vec![ToolResultContentBlock::Text(
-                                "Tool use was cancelled by the user".to_string(),
-                            )],
-                            status: fig_api_client::model::ToolResultStatus::Error,
-                        })
-                        .collect::<Vec<_>>();
-                    let user_input_message_context = UserInputMessageContext {
-                        shell_state: None,
-                        env_state: Some(build_env_state()),
-                        tool_results: Some(tool_results),
-                        tools: if self.tools.is_empty() {
-                            None
-                        } else {
-                            Some(self.tools.values().flatten().cloned().collect::<Vec<Tool>>())
-                        },
-                        ..Default::default()
-                    };
-                    msg.user_input_message_context = Some(user_input_message_context);
-                },
-            },
-            _ => {},
-=======
         // If the last message from the assistant contains tool uses AND next_message is set, we need to
         // ensure that next_message contains tool results.
         if let (Some((_, AssistantMessage::ToolUse { tool_uses, .. })), Some(user_msg)) = (
@@ -377,72 +308,20 @@
                     tool_uses.iter().map(|t| t.id.as_str()),
                 );
             }
->>>>>>> 86a4ccae
         }
     }
 
     pub fn add_tool_results(&mut self, tool_results: Vec<ToolUseResult>) {
         debug_assert!(self.next_message.is_none());
-<<<<<<< HEAD
-        let user_input_message_context = UserInputMessageContext {
-            shell_state: None,
-            env_state: Some(build_env_state()),
-            tool_results: Some(tool_results),
-            tools: if self.tools.is_empty() {
-                None
-            } else {
-                Some(self.tools.values().flatten().cloned().collect::<Vec<Tool>>())
-            },
-            ..Default::default()
-        };
-        let msg = UserInputMessage {
-            content: String::new(),
-            user_input_message_context: Some(user_input_message_context),
-            user_intent: None,
-        };
-        self.next_message = Some(msg);
-=======
         self.next_message = Some(UserMessage::new_tool_use_results(tool_results));
->>>>>>> 86a4ccae
     }
 
     /// Sets the next user message with "cancelled" tool results.
     pub fn abandon_tool_use(&mut self, tools_to_be_abandoned: Vec<QueuedTool>, deny_input: String) {
-<<<<<<< HEAD
-        debug_assert!(self.next_message.is_none());
-        let tool_results = tools_to_be_abandoned
-            .into_iter()
-            .map(|tool| ToolResult {
-                tool_use_id: tool.id,
-                content: vec![ToolResultContentBlock::Text(
-                    "Tool use was cancelled by the user".to_string(),
-                )],
-                status: fig_api_client::model::ToolResultStatus::Error,
-            })
-            .collect::<Vec<_>>();
-        let user_input_message_context = UserInputMessageContext {
-            shell_state: None,
-            env_state: Some(build_env_state()),
-            tool_results: Some(tool_results),
-            tools: if self.tools.is_empty() {
-                None
-            } else {
-                Some(self.tools.values().flatten().cloned().collect::<Vec<Tool>>())
-            },
-            ..Default::default()
-        };
-        let msg = UserInputMessage {
-            content: deny_input,
-            user_input_message_context: Some(user_input_message_context),
-            user_intent: None,
-        };
-        self.next_message = Some(msg);
-=======
         self.next_message = Some(UserMessage::new_cancelled_tool_uses(
             Some(deny_input),
             tools_to_be_abandoned.iter().map(|t| t.id.as_str()),
         ));
->>>>>>> 86a4ccae
     }
 
     /// Returns a [FigConversationState] capable of being sent by [fig_api_client::StreamingClient].
@@ -754,7 +633,7 @@
                     tools: if self.tools.is_empty() {
                         None
                     } else {
-                        Some(self.tools.clone())
+                        Some(self.tools.values().flatten().cloned().collect::<Vec<_>>())
                     },
                     ..Default::default()
                 };
@@ -783,7 +662,7 @@
     pub next_user_message: Option<&'a UserMessage>,
     pub history: T,
     pub context_messages: U,
-    pub tools: &'a [Tool],
+    pub tools: &'a HashMap<ToolOrigin, Vec<Tool>>,
 }
 
 impl
@@ -801,7 +680,7 @@
             .map(UserMessage::into_user_input_message)
             .ok_or(eyre::eyre!("next user message is not set"))?;
         if let Some(ctx) = user_input_message.user_input_message_context.as_mut() {
-            ctx.tools = Some(self.tools.to_vec());
+            ctx.tools = Some(self.tools.values().flatten().cloned().collect::<Vec<_>>());
         }
 
         Ok(FigConversationState {
@@ -914,63 +793,7 @@
     use super::super::load_tools;
     use super::super::message::AssistantToolUse;
     use super::*;
-<<<<<<< HEAD
-    use crate::cli::chat::context::AMAZONQ_FILENAME;
     use crate::cli::chat::tool_manager::ToolManager;
-
-    #[test]
-    fn test_truncate_safe() {
-        assert_eq!(truncate_safe("Hello World", 5), "Hello");
-        assert_eq!(truncate_safe("Hello ", 5), "Hello");
-        assert_eq!(truncate_safe("Hello World", 11), "Hello World");
-        assert_eq!(truncate_safe("Hello World", 15), "Hello World");
-    }
-
-    #[test]
-    fn test_env_state() {
-        let env_state = build_env_state();
-        assert!(env_state.current_working_directory.is_some());
-        assert!(env_state.operating_system.as_ref().is_some_and(|os| !os.is_empty()));
-        println!("{env_state:?}");
-    }
-
-    #[test]
-    fn test_calculate_document_char_count() {
-        // Test simple types
-        assert_eq!(calculate_document_char_count(&Document::String("hello".to_string())), 5);
-        assert_eq!(calculate_document_char_count(&Document::Number(Number::PosInt(123))), 1);
-        assert_eq!(calculate_document_char_count(&Document::Bool(true)), 1);
-        assert_eq!(calculate_document_char_count(&Document::Null), 1);
-
-        // Test array
-        let array = Document::Array(vec![
-            Document::String("test".to_string()),
-            Document::Number(Number::PosInt(42)),
-            Document::Bool(false),
-        ]);
-        assert_eq!(calculate_document_char_count(&array), 6); // "test" (4) + Number (1) + Bool (1)
-
-        // Test object
-        let mut obj = HashMap::new();
-        obj.insert("key1".to_string(), Document::String("value1".to_string()));
-        obj.insert("key2".to_string(), Document::Number(Number::PosInt(99)));
-        let object = Document::Object(obj);
-        assert_eq!(calculate_document_char_count(&object), 7); // "value1" (6) + Number (1)
-
-        // Test nested structure
-        let mut nested_obj = HashMap::new();
-        let mut inner_obj = HashMap::new();
-        inner_obj.insert("inner_key".to_string(), Document::String("inner_value".to_string()));
-        nested_obj.insert("outer_key".to_string(), Document::Object(inner_obj));
-        nested_obj.insert(
-            "array_key".to_string(),
-            Document::Array(vec![
-                Document::String("item1".to_string()),
-                Document::String("item2".to_string()),
-            ]),
-        );
-=======
->>>>>>> 86a4ccae
 
     fn assert_conversation_state_invariants(state: FigConversationState, assertion_iteration: usize) {
         if let Some(Some(msg)) = state.history.as_ref().map(|h| h.first()) {
@@ -1062,14 +885,14 @@
 
     #[tokio::test]
     async fn test_conversation_state_history_handling_truncation() {
-<<<<<<< HEAD
         let mut tool_manager = ToolManager::default();
-        let mut conversation_state =
-            ConversationState::new(Context::new_fake(), tool_manager.load_tools().await.unwrap(), None).await;
-=======
-        let mut conversation_state =
-            ConversationState::new(Context::new_fake(), load_tools().unwrap(), None, None).await;
->>>>>>> 86a4ccae
+        let mut conversation_state = ConversationState::new(
+            Context::new_fake(),
+            tool_manager.load_tools().await.unwrap(),
+            None,
+            None,
+        )
+        .await;
 
         // First, build a large conversation history. We need to ensure that the order is always
         // User -> Assistant -> User -> Assistant ...and so on.
@@ -1085,16 +908,15 @@
     #[tokio::test]
     async fn test_conversation_state_history_handling_with_tool_results() {
         // Build a long conversation history of tool use results.
-<<<<<<< HEAD
         let mut tool_manager = ToolManager::default();
-        let mut conversation_state =
-            ConversationState::new(Context::new_fake(), tool_manager.load_tools().await.unwrap(), None).await;
-        conversation_state.append_new_user_message("start".to_string()).await;
-=======
-        let mut conversation_state =
-            ConversationState::new(Context::new_fake(), load_tools().unwrap(), None, None).await;
+        let mut conversation_state = ConversationState::new(
+            Context::new_fake(),
+            tool_manager.load_tools().await.unwrap(),
+            None,
+            None,
+        )
+        .await;
         conversation_state.set_next_user_message("start".to_string()).await;
->>>>>>> 86a4ccae
         for i in 0..=(MAX_CONVERSATION_STATE_HISTORY_LEN + 100) {
             let s = conversation_state.as_sendable_conversation_state(true).await;
             assert_conversation_state_invariants(s, i);
@@ -1114,14 +936,14 @@
         }
 
         // Build a long conversation history of user messages mixed in with tool results.
-        let mut conversation_state =
-<<<<<<< HEAD
-            ConversationState::new(Context::new_fake(), tool_manager.load_tools().await.unwrap(), None).await;
-        conversation_state.append_new_user_message("start".to_string()).await;
-=======
-            ConversationState::new(Context::new_fake(), load_tools().unwrap(), None, None).await;
+        let mut conversation_state = ConversationState::new(
+            Context::new_fake(),
+            tool_manager.load_tools().await.unwrap(),
+            None,
+            None,
+        )
+        .await;
         conversation_state.set_next_user_message("start".to_string()).await;
->>>>>>> 86a4ccae
         for i in 0..=(MAX_CONVERSATION_STATE_HISTORY_LEN + 100) {
             let s = conversation_state.as_sendable_conversation_state(true).await;
             assert_conversation_state_invariants(s, i);
@@ -1150,12 +972,9 @@
         let ctx = Context::builder().with_test_home().await.unwrap().build_fake();
         ctx.fs().write(AMAZONQ_FILENAME, "test context").await.unwrap();
 
-<<<<<<< HEAD
         let mut tool_manager = ToolManager::default();
-        let mut conversation_state = ConversationState::new(ctx, tool_manager.load_tools().await.unwrap(), None).await;
-=======
-        let mut conversation_state = ConversationState::new(ctx, load_tools().unwrap(), None, None).await;
->>>>>>> 86a4ccae
+        let mut conversation_state =
+            ConversationState::new(ctx, tool_manager.load_tools().await.unwrap(), None, None).await;
 
         // First, build a large conversation history. We need to ensure that the order is always
         // User -> Assistant -> User -> Assistant ...and so on.
